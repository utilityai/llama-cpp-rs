--- conflicted
+++ resolved
@@ -20,13 +20,8 @@
 criterion = "0.5.1"
 pprof = "0.13.0"
 bindgen = "0.72.1"
-<<<<<<< HEAD
 cc = "1.2.41"
-anyhow = "1.0.99"
-=======
-cc = "1.2.38"
 anyhow = "1.0.100"
->>>>>>> 1fbee6c3
 clap = "4.5.48"
 encoding_rs = "0.8.35"
 tracing-subscriber = { version = "0.3", features = ["json"] }
